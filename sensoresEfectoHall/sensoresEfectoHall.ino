--- conflicted
+++ resolved
@@ -12,19 +12,11 @@
 #include <SD.h>
 
 // --- Pines ESP32 ---
-<<<<<<< HEAD
-const int SENSOR_HALL_PIN_1 = 25;   // Sensor Hall 1
-const int SENSOR_HALL_PIN_2 = 26;   // Sensor Hall 2
-const int SensorPin_C      = 34;    // ACS712 (corriente)
-const int SensorPin_V      = 35;    // Divisor resistivo (voltaje)
-const int SD_CS_PIN        = 5;     // Chip Select de la SD
-=======
 const int SENSOR_HALL_PIN_1 = 13;   // Sensor Hall 1
 const int SENSOR_HALL_PIN_2 = 22;   // Sensor Hall 2
 const int SensorPin_C      = 4;    // ACS712 (corriente)
 const int SensorPin_V      = 12;    // Divisor resistivo (voltaje)
 const int SD_CS_PIN        = 33;     // Chip Select de la SD
->>>>>>> af04f0b3
 
 // --- ADC ---
 #define ADC_RESOLUCION 4096.0
